--- conflicted
+++ resolved
@@ -3024,7 +3024,6 @@
         vm.stopPrank();
     }
 
-<<<<<<< HEAD
     // ============================================================================
     // VULNERABILITY TEST: Wrapper Export State Inconsistency
     // ============================================================================
@@ -3129,72 +3128,10 @@
         // Step 10: Collection data should throw CollectionNotFound when empty
         vm.expectRevert(abi.encodeWithSelector(WrapperBase.CollectionNotFound.selector, testCollection));
         wrappers.getCollectionData(testCollection);
-=======
-    function test_SetMembershipsEventEmissions() public {
-        vm.startPrank(operational);
-
-        // Test 1: All new members (should emit Joined event)
-        address[] memory newMembers = new address[](3);
-        newMembers[0] = makeAddr("user1");
-        newMembers[1] = makeAddr("user2");
-        newMembers[2] = makeAddr("user3");
-
-        vm.expectEmit(true, false, false, true);
-        emit MembershipsBase.Joined(newMembers, 1);
-        memberships.setMemberships(newMembers, 1);
-
-        // Verify memberships were set
-        assertEq(memberships.getMembership(newMembers[0]), 1);
-        assertEq(memberships.getMembership(newMembers[1]), 1);
-        assertEq(memberships.getMembership(newMembers[2]), 1);
-
-        // Test 2: Mixed scenario - some existing members with same ID, some new members
-        address[] memory mixedMembers = new address[](4);
-        mixedMembers[0] = newMembers[0]; // existing member with same ID (should not emit)
-        mixedMembers[1] = makeAddr("user4"); // new member (should emit)
-        mixedMembers[2] = makeAddr("user5"); // new member (should emit)
-        mixedMembers[3] = newMembers[1]; // existing member with same ID (should not emit)
-
-        // Create expected array for new members only
-        address[] memory expectedNewMembers = new address[](2);
-        expectedNewMembers[0] = mixedMembers[1];
-        expectedNewMembers[1] = mixedMembers[2];
-
-        vm.expectEmit(true, false, false, true);
-        emit MembershipsBase.Joined(expectedNewMembers, 2);
-        memberships.setMemberships(mixedMembers, 2);
-
-        // Verify memberships were updated correctly
-        assertEq(memberships.getMembership(mixedMembers[0]), 2); // updated from 1 to 2
-        assertEq(memberships.getMembership(mixedMembers[1]), 2); // new member
-        assertEq(memberships.getMembership(mixedMembers[2]), 2); // new member
-        assertEq(memberships.getMembership(mixedMembers[3]), 2); // updated from 1 to 2
-
-        // Test 3: All existing members with different IDs (should emit MembershipUpdated for each)
-        address[] memory existingMembers = new address[](2);
-        existingMembers[0] = mixedMembers[0]; // has ID 2, will be updated to 3
-        existingMembers[1] = mixedMembers[1]; // has ID 2, will be updated to 3
-
-        vm.expectEmit(true, false, false, true);
-        emit MembershipsBase.MembershipUpdated(existingMembers[0], 2, 3);
-        vm.expectEmit(true, false, false, true);
-        emit MembershipsBase.MembershipUpdated(existingMembers[1], 2, 3);
-        memberships.setMemberships(existingMembers, 3);
-
-        // Verify memberships were updated
-        assertEq(memberships.getMembership(existingMembers[0]), 3);
-        assertEq(memberships.getMembership(existingMembers[1]), 3);
-
-        // Test 4: Empty array should revert
-        address[] memory emptyArray = new address[](0);
-        vm.expectRevert(abi.encodeWithSelector(MembershipsBase.InvalidMembershipOperation.selector));
-        memberships.setMemberships(emptyArray, 1);
->>>>>>> 3ddb1dd2
-
-        vm.stopPrank();
-    }
-
-<<<<<<< HEAD
+
+        vm.stopPrank();
+    }
+
     /**
      * @notice Test checking that dApp logic works correctly after fixing _processSingleExport
      */
@@ -3241,87 +3178,10 @@
         // Verify the wrapper still exists but is inactive
         IWrappers.WrapperData memory exportedWrapper = wrappers.getWrapperData(1);
         assertFalse(exportedWrapper.active, "Exported wrapper should be inactive");
-=======
-    function test_SetMembershipsEventEmissionsEdgeCases() public {
-        vm.startPrank(operational);
-
-        // Test 1: Single member scenarios
-        address[] memory singleMember = new address[](1);
-        singleMember[0] = makeAddr("singleUser");
-
-        // New single member
-        vm.expectEmit(true, false, false, true);
-        emit MembershipsBase.Joined(singleMember, 1);
-        memberships.setMemberships(singleMember, 1);
-
-        // Same member, same ID (should not emit anything)
-        memberships.setMemberships(singleMember, 1);
-
-        // Same member, different ID (should emit MembershipUpdated)
-        vm.expectEmit(true, false, false, true);
-        emit MembershipsBase.MembershipUpdated(singleMember[0], 1, 2);
-        memberships.setMemberships(singleMember, 2);
-
-        // Test 2: Large batch with mixed scenarios
-        address[] memory largeBatch = new address[](10);
-        for (uint256 i = 0; i < 10; i++) {
-            largeBatch[i] = makeAddr(string(abi.encodePacked("user", i)));
-        }
-
-        // First assignment - all new members
-        vm.expectEmit(true, false, false, true);
-        emit MembershipsBase.Joined(largeBatch, 5);
-        memberships.setMemberships(largeBatch, 5);
-
-        // Second assignment - same members, same ID (should not emit)
-        memberships.setMemberships(largeBatch, 5);
-
-        // Third assignment - same members, different ID (should emit MembershipUpdated for all)
-        for (uint256 i = 0; i < 10; i++) {
-            vm.expectEmit(true, false, false, true);
-            emit MembershipsBase.MembershipUpdated(largeBatch[i], 5, 6);
-        }
-        memberships.setMemberships(largeBatch, 6);
-
-        // Test 3: Mixed batch with some existing, some new, some same ID
-        address[] memory mixedBatch = new address[](5);
-        mixedBatch[0] = largeBatch[0]; // existing with ID 6
-        mixedBatch[1] = makeAddr("newUser1"); // new user
-        mixedBatch[2] = largeBatch[1]; // existing with ID 6
-        mixedBatch[3] = makeAddr("newUser2"); // new user
-        mixedBatch[4] = largeBatch[2]; // existing with ID 6
-
-        // Create expected array for new members only
-        address[] memory expectedNewMembers = new address[](2);
-        expectedNewMembers[0] = mixedBatch[1];
-        expectedNewMembers[1] = mixedBatch[3];
-
-        // Should emit MembershipUpdated for existing members with different IDs
-        vm.expectEmit(true, false, false, true);
-        emit MembershipsBase.MembershipUpdated(mixedBatch[0], 6, 7);
-        vm.expectEmit(true, false, false, true);
-        emit MembershipsBase.MembershipUpdated(mixedBatch[2], 6, 7);
-        vm.expectEmit(true, false, false, true);
-        emit MembershipsBase.MembershipUpdated(mixedBatch[4], 6, 7);
-
-        // And Joined for new members
-        vm.expectEmit(true, false, false, true);
-        emit MembershipsBase.Joined(expectedNewMembers, 7);
-
-        memberships.setMemberships(mixedBatch, 7);
-
-        // Verify all memberships are correct
-        assertEq(memberships.getMembership(mixedBatch[0]), 7);
-        assertEq(memberships.getMembership(mixedBatch[1]), 7);
-        assertEq(memberships.getMembership(mixedBatch[2]), 7);
-        assertEq(memberships.getMembership(mixedBatch[3]), 7);
-        assertEq(memberships.getMembership(mixedBatch[4]), 7);
->>>>>>> 3ddb1dd2
-
-        vm.stopPrank();
-    }
-
-<<<<<<< HEAD
+
+        vm.stopPrank();
+    }
+
     /**
      * @notice Test checking that collection queries return accurate counts after fixing _processSingleExport
      */
@@ -3392,7 +3252,151 @@
             }
         }
         assertFalse(foundExportedWrapper, "Exported wrapper should not be in collection data");
-=======
+
+        vm.stopPrank();
+    }
+
+    function test_SetMembershipsEventEmissions() public {
+        vm.startPrank(operational);
+
+        // Test 1: All new members (should emit Joined event)
+        address[] memory newMembers = new address[](3);
+        newMembers[0] = makeAddr("user1");
+        newMembers[1] = makeAddr("user2");
+        newMembers[2] = makeAddr("user3");
+
+        vm.expectEmit(true, false, false, true);
+        emit MembershipsBase.Joined(newMembers, 1);
+        memberships.setMemberships(newMembers, 1);
+
+        // Verify memberships were set
+        assertEq(memberships.getMembership(newMembers[0]), 1);
+        assertEq(memberships.getMembership(newMembers[1]), 1);
+        assertEq(memberships.getMembership(newMembers[2]), 1);
+
+        // Test 2: Mixed scenario - some existing members with same ID, some new members
+        address[] memory mixedMembers = new address[](4);
+        mixedMembers[0] = newMembers[0]; // existing member with same ID (should not emit)
+        mixedMembers[1] = makeAddr("user4"); // new member (should emit)
+        mixedMembers[2] = makeAddr("user5"); // new member (should emit)
+        mixedMembers[3] = newMembers[1]; // existing member with same ID (should not emit)
+
+        // Create expected array for new members only
+        address[] memory expectedNewMembers = new address[](2);
+        expectedNewMembers[0] = mixedMembers[1];
+        expectedNewMembers[1] = mixedMembers[2];
+
+        vm.expectEmit(true, false, false, true);
+        emit MembershipsBase.Joined(expectedNewMembers, 2);
+        memberships.setMemberships(mixedMembers, 2);
+
+        // Verify memberships were updated correctly
+        assertEq(memberships.getMembership(mixedMembers[0]), 2); // updated from 1 to 2
+        assertEq(memberships.getMembership(mixedMembers[1]), 2); // new member
+        assertEq(memberships.getMembership(mixedMembers[2]), 2); // new member
+        assertEq(memberships.getMembership(mixedMembers[3]), 2); // updated from 1 to 2
+
+        // Test 3: All existing members with different IDs (should emit MembershipUpdated for each)
+        address[] memory existingMembers = new address[](2);
+        existingMembers[0] = mixedMembers[0]; // has ID 2, will be updated to 3
+        existingMembers[1] = mixedMembers[1]; // has ID 2, will be updated to 3
+
+        vm.expectEmit(true, false, false, true);
+        emit MembershipsBase.MembershipUpdated(existingMembers[0], 2, 3);
+        vm.expectEmit(true, false, false, true);
+        emit MembershipsBase.MembershipUpdated(existingMembers[1], 2, 3);
+        memberships.setMemberships(existingMembers, 3);
+
+        // Verify memberships were updated
+        assertEq(memberships.getMembership(existingMembers[0]), 3);
+        assertEq(memberships.getMembership(existingMembers[1]), 3);
+
+        // Test 4: Empty array should revert
+        address[] memory emptyArray = new address[](0);
+        vm.expectRevert(abi.encodeWithSelector(MembershipsBase.InvalidMembershipOperation.selector));
+        memberships.setMemberships(emptyArray, 1);
+
+        vm.stopPrank();
+    }
+
+    function test_SetMembershipsEventEmissionsEdgeCases() public {
+        vm.startPrank(operational);
+
+        // Test 1: Single member scenarios
+        address[] memory singleMember = new address[](1);
+        singleMember[0] = makeAddr("singleUser");
+
+        // New single member
+        vm.expectEmit(true, false, false, true);
+        emit MembershipsBase.Joined(singleMember, 1);
+        memberships.setMemberships(singleMember, 1);
+
+        // Same member, same ID (should not emit anything)
+        memberships.setMemberships(singleMember, 1);
+
+        // Same member, different ID (should emit MembershipUpdated)
+        vm.expectEmit(true, false, false, true);
+        emit MembershipsBase.MembershipUpdated(singleMember[0], 1, 2);
+        memberships.setMemberships(singleMember, 2);
+
+        // Test 2: Large batch with mixed scenarios
+        address[] memory largeBatch = new address[](10);
+        for (uint256 i = 0; i < 10; i++) {
+            largeBatch[i] = makeAddr(string(abi.encodePacked("user", i)));
+        }
+
+        // First assignment - all new members
+        vm.expectEmit(true, false, false, true);
+        emit MembershipsBase.Joined(largeBatch, 5);
+        memberships.setMemberships(largeBatch, 5);
+
+        // Second assignment - same members, same ID (should not emit)
+        memberships.setMemberships(largeBatch, 5);
+
+        // Third assignment - same members, different ID (should emit MembershipUpdated for all)
+        for (uint256 i = 0; i < 10; i++) {
+            vm.expectEmit(true, false, false, true);
+            emit MembershipsBase.MembershipUpdated(largeBatch[i], 5, 6);
+        }
+        memberships.setMemberships(largeBatch, 6);
+
+        // Test 3: Mixed batch with some existing, some new, some same ID
+        address[] memory mixedBatch = new address[](5);
+        mixedBatch[0] = largeBatch[0]; // existing with ID 6
+        mixedBatch[1] = makeAddr("newUser1"); // new user
+        mixedBatch[2] = largeBatch[1]; // existing with ID 6
+        mixedBatch[3] = makeAddr("newUser2"); // new user
+        mixedBatch[4] = largeBatch[2]; // existing with ID 6
+
+        // Create expected array for new members only
+        address[] memory expectedNewMembers = new address[](2);
+        expectedNewMembers[0] = mixedBatch[1];
+        expectedNewMembers[1] = mixedBatch[3];
+
+        // Should emit MembershipUpdated for existing members with different IDs
+        vm.expectEmit(true, false, false, true);
+        emit MembershipsBase.MembershipUpdated(mixedBatch[0], 6, 7);
+        vm.expectEmit(true, false, false, true);
+        emit MembershipsBase.MembershipUpdated(mixedBatch[2], 6, 7);
+        vm.expectEmit(true, false, false, true);
+        emit MembershipsBase.MembershipUpdated(mixedBatch[4], 6, 7);
+
+        // And Joined for new members
+        vm.expectEmit(true, false, false, true);
+        emit MembershipsBase.Joined(expectedNewMembers, 7);
+
+        memberships.setMemberships(mixedBatch, 7);
+
+        // Verify all memberships are correct
+        assertEq(memberships.getMembership(mixedBatch[0]), 7);
+        assertEq(memberships.getMembership(mixedBatch[1]), 7);
+        assertEq(memberships.getMembership(mixedBatch[2]), 7);
+        assertEq(memberships.getMembership(mixedBatch[3]), 7);
+        assertEq(memberships.getMembership(mixedBatch[4]), 7);
+
+        vm.stopPrank();
+    }
+
     function test_SetMembershipsEventEmissionsFuzz(uint256 membershipId, uint256 numMembers) public {
         // Bound the inputs to reasonable ranges
         membershipId = bound(membershipId, 1, 1000);
@@ -3431,7 +3435,6 @@
         for (uint256 i = 0; i < numMembers; i++) {
             assertEq(memberships.getMembership(members[i]), newMembershipId);
         }
->>>>>>> 3ddb1dd2
 
         vm.stopPrank();
     }
