--- conflicted
+++ resolved
@@ -40,15 +40,10 @@
   },
   "repository": "https://github.com/crutrade/contracts",
   "dependencies": {
-<<<<<<< HEAD
-    "dotenv": "^17.2.1",
-    "ethers": "^6.11.1",
-=======
     "@openzeppelin/foundry-upgrades": "^0.4.0",
     "@openzeppelin/upgrades-core": "^1.44.1",
     "dotenv": "^17.2.1",
     "ethers": "^6.15.0",
->>>>>>> ccc106c4
     "viem": "^2.28.0"
   },
   "devDependencies": {
